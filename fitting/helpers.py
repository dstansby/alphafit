--- conflicted
+++ resolved
@@ -15,14 +15,14 @@
     return out
 
 
-<<<<<<< HEAD
 def dist_cut(dist3D, velocity):
     """
     Returns the portion of dist3D that has speeds >= velocity.
     """
     dist3D = dist3D.copy()
     return dist3D.loc[dist3D['|v|'] / 1e3 >= velocity]
-=======
+
+
 def bi_maxwellian_3D(vx, vy, vz, A, vth_perp, vth_z, vbx, vby, vbz):
     '''
     Return distribution function at (vx, vy, vz),
@@ -34,7 +34,6 @@
     vz = vz - vbz
     exponent = (vx / vth_perp)**2 + (vy / vth_perp)**2 + (vz / vth_z)**2
     return A * np.exp(-exponent)
->>>>>>> 34643d2c
 
 
 def vth2temp(vth):
